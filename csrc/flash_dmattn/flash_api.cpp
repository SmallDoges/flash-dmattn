/******************************************************************************
 * Copyright (c) 2025, Jingze Shi and Tri Dao.
 ******************************************************************************/

// Include these 2 headers instead of torch/extension.h since we don't need all of the torch headers.
#include <torch/python.h>
#include <torch/nn/functional.h>
#include <c10/cuda/CUDAGuard.h>
#include <c10/cuda/CUDAStream.h>

#include <cutlass/numeric_types.h>

#include "namespace_config.h"
#include "hardware_info.h"
#include "flash.h"
#include "static_switch.h"

#define CHECK_DEVICE(x) TORCH_CHECK(x.is_cuda(), #x " must be on CUDA")
#define CHECK_SHAPE(x, ...) TORCH_CHECK(x.sizes() == torch::IntArrayRef({__VA_ARGS__}), #x " must have shape (" #__VA_ARGS__ ")")
#define CHECK_CONTIGUOUS(x) TORCH_CHECK(x.is_contiguous(), #x " must be contiguous")

namespace FLASH_NAMESPACE {

void set_params_fprop(
    Flash_fwd_params &params,
    // sizes
    const size_t b,
    const size_t seqlen_q,
    const size_t seqlen_k,
    const size_t seqlen_q_rounded,
    const size_t seqlen_k_rounded,
    const size_t h,
    const size_t h_k,
    const size_t h_mask,
    const size_t h_bias,
    const size_t d,
    const size_t d_rounded,
    // device pointers
    const at::Tensor q,
    const at::Tensor k,
    const at::Tensor v,
    const at::Tensor mask,
    const at::Tensor bias,
    at::Tensor out,
    void *cu_seqlens_q_d,
    void *cu_seqlens_k_d,
    void *seqused_k,
    void *p_d,
    void *softmax_lse_d,
    float softmax_scale,
    bool is_causal,
    const float softcap,
    bool has_mask,
    bool has_bias,
    bool seqlenq_ngroups_swapped=false,
    const bool unpadded_lse=false
) {

    // Reset the parameters
    params = {};

    params.is_bf16 = q.dtype() == torch::kBFloat16;

    // Set the pointers and strides.
    params.q_ptr = q.data_ptr();
    params.k_ptr = k.data_ptr();
    params.v_ptr = v.data_ptr();
    params.mask_ptr = has_mask ? mask.data_ptr() : nullptr;
    params.bias_ptr = has_bias ? bias.data_ptr() : nullptr;
    params.o_ptr = out.data_ptr();
    
    // All stride are in elements, not bytes.
    params.q_row_stride = q.stride(-3);
    params.q_head_stride = q.stride(-2);
    params.k_row_stride = k.stride(-3);
    params.k_head_stride = k.stride(-2);
    params.v_row_stride = v.stride(-3);
    params.v_head_stride = v.stride(-2);
    params.mask_head_stride = has_mask ? mask.stride(-3) : 0;
    params.mask_row_stride = has_mask ? mask.stride(-2) : 0;
    params.bias_head_stride = has_bias ? bias.stride(-3) : 0;
    params.bias_row_stride = has_bias ? bias.stride(-2) : 0;
    params.o_row_stride = out.stride(-3);
    params.o_head_stride = out.stride(-2);

    if (cu_seqlens_q_d == nullptr) {
        params.q_batch_stride = q.stride(0);
        params.k_batch_stride = k.stride(0);
        params.v_batch_stride = v.stride(0);
        params.mask_batch_stride = has_mask ? mask.stride(0) : 0;
        params.bias_batch_stride = has_bias ? bias.stride(0) : 0;
        params.o_batch_stride = out.stride(0);
        if (seqlenq_ngroups_swapped) {
            params.q_batch_stride *= seqlen_q;
            params.mask_batch_stride *= seqlen_q;
            params.bias_batch_stride *= seqlen_q;
            params.o_batch_stride *= seqlen_q;
        }
    }

    params.cu_seqlens_q = static_cast<int *>(cu_seqlens_q_d);
    params.cu_seqlens_k = static_cast<int *>(cu_seqlens_k_d);
    params.seqused_k = static_cast<int *>(seqused_k);

    // P = softmax(QK^T)
    params.p_ptr = p_d;

    // Softmax sum
    params.softmax_lse_ptr = softmax_lse_d;

    // Set the dimensions.
    params.b = b;
    params.h = h;
    params.h_k = h_k;
    params.h_mask = h_mask;
    params.h_bias = h_bias;
    params.h_h_k_ratio = h / h_k;
    params.h_h_mask_ratio = h / h_mask;
    params.h_h_bias_ratio = h / h_bias;
    params.seqlen_q = seqlen_q;
    params.seqlen_k = seqlen_k;
    params.seqlen_q_rounded = seqlen_q_rounded;
    params.seqlen_k_rounded = seqlen_k_rounded;
    params.d = d;
    params.d_rounded = d_rounded;

    // Set the different scale values.
    #ifdef FLASHATTENTION_DISABLE_SOFTCAP
        TORCH_CHECK(softcap <= 0.0, "This flash dynamic mask attention build does not support softcap.");
    #endif
    if (softcap > 0.0) {
        params.softcap = softmax_scale / softcap;
        params.scale_softmax = softcap;
        params.scale_softmax_log2 = softcap * M_LOG2E;
    } else{
        // Remove potential NaN
        params.softcap = 0.0;
        params.scale_softmax = softmax_scale;
        params.scale_softmax_log2 = softmax_scale * M_LOG2E;
    }

    params.is_causal = is_causal;
    params.has_mask = has_mask;
    params.has_bias = has_bias;
    params.is_seqlens_k_cumulative = true;

    #ifdef FLASHATTENTION_DISABLE_UNEVEN_K
        TORCH_CHECK(d == d_rounded, "This flash dynamic mask attention build does not support headdim not being a multiple of 32.");
    #endif

    params.unpadded_lse = unpadded_lse;
    params.seqlenq_ngroups_swapped = seqlenq_ngroups_swapped;
}

void set_params_dgrad(
    Flash_bwd_params &params,
    // sizes
    const size_t b,
    const size_t seqlen_q,
    const size_t seqlen_k,
    const size_t seqlen_q_rounded,
    const size_t seqlen_k_rounded,
    const size_t h,
    const size_t h_k,
    const size_t h_mask,
    const size_t h_bias,
    const size_t d,
    const size_t d_rounded,
    // device pointers
    const at::Tensor q,
    const at::Tensor k,
    const at::Tensor v,
    const at::Tensor mask,
    const at::Tensor bias,
    const at::Tensor out,
    const at::Tensor dout,
    at::Tensor dq,
    at::Tensor dk,
    at::Tensor dv,
    at::Tensor dbias,
    void *cu_seqlens_q_d,
    void *cu_seqlens_k_d,
    void *dq_accum_d,
    void *dk_accum_d,
    void *dv_accum_d,
    void *softmax_lse_d,
    void *dsoftmax_sum_d,
    float softmax_scale,
    bool is_causal,
    const float softcap,
    bool has_mask,
    bool has_bias,
    bool deterministic,
    const bool unpadded_lse
) {
    set_params_fprop(
        params,
        b, seqlen_q, seqlen_k, seqlen_q_rounded, seqlen_k_rounded, h, h_k, h_mask, h_bias, d, d_rounded,
        q, k, v, mask, bias, out,
        cu_seqlens_q_d,
        cu_seqlens_k_d,
        nullptr,
        nullptr,
        softmax_lse_d,
        softmax_scale,
        is_causal,
        softcap,
        has_mask,
        has_bias,
        false,  // seqlenq_ngroups_swapped
        unpadded_lse
    );

    // Set the pointers and strides.
    params.do_ptr = dout.data_ptr();
    params.dq_ptr = dq.data_ptr();
    params.dk_ptr = dk.data_ptr();
    params.dv_ptr = dv.data_ptr();
    params.dbias_ptr = has_bias ? dbias.data_ptr() : nullptr;

    // All stride are in elements, not bytes.
    params.do_row_stride = dout.stride(-3);
    params.do_head_stride = dout.stride(-2);
    params.dq_row_stride = dq.stride(-3);
    params.dq_head_stride = dq.stride(-2);
    params.dk_row_stride = dk.stride(-3);
    params.dk_head_stride = dk.stride(-2);
    params.dv_row_stride = dv.stride(-3);
    params.dv_head_stride = dv.stride(-2);
    params.dbias_head_stride = has_bias ? dbias.stride(-3) : 0;
    params.dbias_row_stride = has_bias ? dbias.stride(-2) : 0;

    if (cu_seqlens_q_d == nullptr) {
        params.do_batch_stride = dout.stride(0);
        params.dq_batch_stride = dq.stride(0);
        params.dk_batch_stride = dk.stride(0);
        params.dv_batch_stride = dv.stride(0);
        params.dbias_batch_stride = has_bias ? dbias.stride(0) : 0;
    }

    params.dq_accum_ptr = dq_accum_d;
    params.dk_accum_ptr = dk_accum_d;
    params.dv_accum_ptr = dv_accum_d;

    // Softmax sum
    params.dsoftmax_sum = dsoftmax_sum_d;

    params.deterministic = deterministic;
}

void run_mha_fwd(Flash_fwd_params &params, cudaStream_t stream, bool force_split_kernel=false) {
    FP16_SWITCH(!params.is_bf16, [&] {
        HEADDIM_SWITCH(params.d, [&] {
            BOOL_SWITCH(params.is_causal, Is_causal, [&] {
                BOOL_SWITCH(params.has_mask, Has_mask, [&] {
                    BOOL_SWITCH(params.has_bias, Has_bias, [&] {
                        if (params.num_splits <= 1 && !force_split_kernel) {    // If we don't set it num_splits == 0
                            run_mha_fwd_<elem_type, kHeadDim, Is_causal, Has_mask, Has_bias>(params, stream);
                        } else {
                            run_mha_fwd_splitkv_dispatch<elem_type, kHeadDim, Is_causal, Has_mask, Has_bias>(params, stream);
                        }
                    });
                });
            });
        });
    });
}

// Find the number of splits that maximizes the occupancy. For example, if we have
// batch * n_heads = 48 and we have 108 SMs, having 2 splits (efficiency = 0.89) is
// better than having 3 splits (efficiency = 0.67). However, we also don't want too many
// splits as that would incur more HBM reads/writes.
// So we find the best efficiency, then find the smallest number of splits that gets 85%
// of the best efficiency.
inline int num_splits_heuristic(int batch_nheads_mblocks, int num_SMs, int num_n_blocks, int max_splits) {
    // If we have enough to almost fill the SMs, then just use 1 split
    if (batch_nheads_mblocks >= 0.8f * num_SMs) { return 1; }
    max_splits = std::min({max_splits, num_SMs, num_n_blocks});
    float max_efficiency = 0.f;
    std::vector<float> efficiency;
    efficiency.reserve(max_splits);
    auto ceildiv = [](int a, int b) { return (a + b - 1) / b; };
    // Some splits are not eligible. For example, if we have 64 blocks and choose 11 splits,
    // we'll have 6 * 10 + 4 blocks. If we choose 12 splits, we'll have 6 * 11 + (-2) blocks
    // (i.e. it's 11 splits anyway).
    // So we check if the number of blocks per split is the same as the previous num_splits.
    auto is_split_eligible = [&ceildiv, &num_n_blocks](int num_splits) {
        return num_splits == 1 || ceildiv(num_n_blocks, num_splits) != ceildiv(num_n_blocks, num_splits - 1);
    };
    for (int num_splits = 1; num_splits <= max_splits; num_splits++) {
        if (!is_split_eligible(num_splits)) {
            efficiency.push_back(0.f);
        } else {
            float n_waves = float(batch_nheads_mblocks * num_splits) / num_SMs;
            float eff = n_waves / ceil(n_waves);
            // printf("num_splits = %d, eff = %f\n", num_splits, eff);
            if (eff > max_efficiency) { max_efficiency = eff; }
            efficiency.push_back(eff);
        }
    }
    for (int num_splits = 1; num_splits <= max_splits; num_splits++) {
        if (!is_split_eligible(num_splits)) { continue; }
        if (efficiency[num_splits - 1] >= 0.85 * max_efficiency) {
            // printf("num_splits chosen = %d\n", num_splits);
            return num_splits;
        }
    }
    return 1;
}

std::tuple<at::Tensor, at::Tensor> set_params_splitkv(
    Flash_fwd_params &params,
    const int batch_size,
    const int num_heads,
    const int head_size,
    const int max_seqlen_k,
    const int max_seqlen_q,
    const int head_size_rounded,
    const int num_splits,
    const int num_sm,
    struct c10::TensorOptions opts
) {

    // This needs to match with run_mha_fwd_splitkv_dispatch
    const int block_n = params.has_mask || params.has_bias
        ? 64
        : head_size <= 64 ? 256 : (head_size <= 128 ? 128 : 64);
    const int num_n_blocks = (max_seqlen_k + block_n - 1) / block_n;
    // Technically kBlockM = 64 only for the splitKV kernels, not the standard kernel.
    // In any case we don't expect seqlen_q to be larger than 64 for inference.
    const int num_m_blocks = (max_seqlen_q + 64 - 1) / 64;
    params.num_splits = num_splits;
    at::Tensor softmax_lse_accum;
    at::Tensor out_accum;

    if (num_splits < 1) {
        // We multiply number of SMs by 2 to hard-code the fact that we're using 128 threads per block.
        params.num_splits = num_splits_heuristic(batch_size * num_heads * num_m_blocks, num_sm * 2, num_n_blocks, 128);
    }
    if (params.num_splits > 1) {
        softmax_lse_accum = torch::empty({params.num_splits, batch_size, num_heads, max_seqlen_q}, opts.dtype(at::kFloat));
        out_accum = torch::empty({params.num_splits, batch_size, num_heads, max_seqlen_q, head_size_rounded}, opts.dtype(at::kFloat));
        params.softmax_lseaccum_ptr = softmax_lse_accum.data_ptr();
        params.oaccum_ptr = out_accum.data_ptr();
    }
    TORCH_CHECK(params.num_splits <= 128, "num_splits > 128 not supported");

    return std::make_tuple(softmax_lse_accum, out_accum);
}

std::vector<at::Tensor>
mha_fwd(
    at::Tensor &q,                              // batch_size x seqlen_q x num_heads x round_multiple(head_size, 8)
    const at::Tensor &k,                        // batch_size x seqlen_k x num_heads_k x round_multiple(head_size, 8)
    const at::Tensor &v,                        // batch_size x seqlen_k x num_heads_k x round_multiple(head_size, 8)
    std::optional<at::Tensor> &mask_,           // batch_size x {1|num_heads_k|num_heads} x {seqlen_q|0} x seqlen_k
    std::optional<at::Tensor> &bias_,           // batch_size x {1|num_heads_k|num_heads} x {seqlen_q|0} x seqlen_k
    std::optional<at::Tensor> &out_,            // batch_size x seqlen_q x num_heads x round_multiple(head_size, 8)
    const float softmax_scale,
    bool is_causal,
    const float softcap,
    const bool return_softmax
) {
    // Otherwise the kernel will be launched from cuda:0 device
    at::cuda::CUDAGuard device_guard{q.device()};
    auto [cc_major, cc_minor] = get_compute_capability(get_current_device());
    bool is_sm8x_min = cc_major >= 8;
    TORCH_CHECK(is_sm8x_min, "FlashDynamicMaskAttention only supports Ampere GPUs or newer.");

    auto q_dtype = q.dtype();
    TORCH_CHECK(q_dtype == torch::kFloat16 || q_dtype == torch::kBFloat16, "FlashDynamicMaskAttention only support fp16 and bf16 data type");
    TORCH_CHECK(k.dtype() == q_dtype, "query and key must have the same dtype");
    TORCH_CHECK(v.dtype() == q_dtype, "query and value must have the same dtype");

    CHECK_DEVICE(q); CHECK_DEVICE(k); CHECK_DEVICE(v);

    TORCH_CHECK(q.stride(-1) == 1, "Input tensor must have contiguous last dimension");
    TORCH_CHECK(k.stride(-1) == 1, "Input tensor must have contiguous last dimension");
    TORCH_CHECK(v.stride(-1) == 1, "Input tensor must have contiguous last dimension");

    auto opts = q.options();

    bool has_mask = mask_.has_value();
    at::Tensor mask;
    if (has_mask) {
        mask = mask_.value();
        TORCH_CHECK(mask.dtype() == torch::kBool, "mask must have dtype bool");
        CHECK_DEVICE(mask);
        TORCH_CHECK(mask.stride(-1) == 1, "Input tensor must have contiguous last dimension");
        if (mask.dim() == 3) {
            // Add a dummy dimension for seqlen_q
            mask = mask.unsqueeze(2).expand({-1, -1, q.size(1), -1});
        }
    } else {
        mask = torch::empty({0}, opts);
    }
    bool has_bias = bias_.has_value();
    at::Tensor bias;
    if (has_bias) {
        bias = bias_.value();
        TORCH_CHECK(bias.dtype() == q_dtype, "bias must have the same dtype as inputs");
        CHECK_DEVICE(bias);
        TORCH_CHECK(bias.stride(-1) == 1, "Input tensor must have contiguous last dimension");
        if (bias.dim() == 3) {
            // Add a dummy dimension for seqlen_q
            bias = bias.unsqueeze(2).expand({-1, -1, q.size(1), -1});
        }
    } else {
        bias = torch::empty({0}, opts);
    }

    const auto sizes = q.sizes();

    const int batch_size = sizes[0];
    int seqlen_q = sizes[1];
    int num_heads = sizes[2];
    const int head_size = sizes[3];
    const int seqlen_k = k.size(1);
    const int num_heads_k = k.size(2);
    int num_heads_mask = has_mask ? mask.size(1) : 1;
    int num_heads_bias = has_bias ? bias.size(1) : 1;

    TORCH_CHECK(batch_size > 0, "batch size must be positive");
    TORCH_CHECK(head_size <= 256, "FlashDynamicMaskAttention forward only supports head dimension at most 256");
    TORCH_CHECK(head_size % 8 == 0, "query, key, value, and out_ must have a head_size that is a multiple of 8");
    TORCH_CHECK(num_heads % num_heads_k == 0, "Number of heads in key/value must divide number of heads in query");
    if (has_mask) {
        TORCH_CHECK(num_heads_mask == 1 || num_heads_mask == num_heads_k || num_heads_mask == num_heads, "Number of heads in mask must be 1, h_k or h");
    }
    if (has_bias) {
        TORCH_CHECK(num_heads_bias == 1 || num_heads_bias == num_heads_k || num_heads_bias == num_heads, "Number of heads in bias must be 1, h_k or h");
    }

    // causal=true is the same as causal=false in this case
    if (seqlen_q == 1) { is_causal = false; }

    // Faster to transpose q from (b, 1, (nheads_kv ngroups), d) to (b, ngroups, nheads_kv, d) in this case
    // H/t Daniel Haziza
    const int seqlenq_ngroups_swapped = seqlen_q == 1 && num_heads > num_heads_k && head_size % 8 == 0;
    const int ngroups = num_heads / num_heads_k;
    const int orig_num_heads_mask = num_heads_mask;
    const int orig_num_heads_bias = num_heads_bias;
    if (seqlenq_ngroups_swapped) {
        q = q.reshape({batch_size, num_heads_k, ngroups, head_size}).transpose(1, 2);
        if (has_mask) {
            mask = num_heads_mask == 1 
                ? mask.expand({batch_size, 1, ngroups, seqlen_k})
                : (
                    num_heads_mask == num_heads_k
                        ? mask.expand({batch_size, num_heads_k, ngroups, seqlen_k})
                        : mask.reshape({batch_size, num_heads_k, ngroups, seqlen_k})
                );
        }
        if (has_bias) {
            bias = num_heads_bias == 1 
                ? bias.expand({batch_size, 1, ngroups, seqlen_k})
                : (
                    num_heads_bias == num_heads_k
                        ? bias.expand({batch_size, num_heads_k, ngroups, seqlen_k})
                        : bias.reshape({batch_size, num_heads_k, ngroups, seqlen_k})
                );
        }
        num_heads_mask = has_mask ? ((num_heads_mask == num_heads) ? num_heads_k : num_heads_mask) : 1;
        num_heads_bias = has_bias ? ((num_heads_bias == num_heads) ? num_heads_k : num_heads_bias) : 1;
        seqlen_q = ngroups;
        num_heads = num_heads_k;
    }

    CHECK_SHAPE(q, batch_size, seqlen_q, num_heads, head_size);
    CHECK_SHAPE(k, batch_size, seqlen_k, num_heads_k, head_size);
    CHECK_SHAPE(v, batch_size, seqlen_k, num_heads_k, head_size);

    at::Tensor out;
    if (out_.has_value()) {
        out = out_.value();
        TORCH_CHECK(out.dtype() == q_dtype, "Output must have the same dtype as inputs");
        CHECK_DEVICE(out);
        TORCH_CHECK(out.stride(-1) == 1, "Output tensor must have contiguous last dimension");
        CHECK_SHAPE(out, batch_size, sizes[1], sizes[2], head_size);
        if (seqlenq_ngroups_swapped) {
            out = out.reshape({batch_size, num_heads_k, ngroups, head_size}).transpose(1, 2);
        }
    } else {
        out = torch::empty_like(q);
    }

    auto round_multiple = [](int x, int m) { return (x + m - 1) / m * m; };
    const int head_size_rounded = round_multiple(head_size, head_size <= 128 ? 32 : 64);
    const int seqlen_q_rounded = round_multiple(seqlen_q, 128);
    const int seqlen_k_rounded = round_multiple(seqlen_k, 128);

    auto softmax_lse = torch::empty({batch_size, num_heads, seqlen_q}, opts.dtype(at::kFloat));
    at::Tensor p;

    if (return_softmax) {
        p = torch::empty({ batch_size, num_heads, seqlen_q_rounded, seqlen_k_rounded }, opts);
    } else {
        p = torch::empty({ 0 }, opts);
    }

    Flash_fwd_params params;
    set_params_fprop(
        params,
        batch_size,
        seqlen_q, seqlen_k,
        seqlen_q_rounded, seqlen_k_rounded,
        num_heads, num_heads_k, num_heads_mask, num_heads_bias,
        head_size, head_size_rounded,
        q, k, v, mask, bias, out,
        /*cu_seqlens_q_d=*/nullptr,
        /*cu_seqlens_k_d=*/nullptr,
        /*seqused_k=*/nullptr,
        return_softmax ? p.data_ptr() : nullptr,
        softmax_lse.data_ptr(),
        softmax_scale,
        is_causal,
        softcap,
        has_mask,
        has_bias
    );

    // Keep references to these tensors to extend their lifetime
    at::Tensor softmax_lse_accum, out_accum;
    std::tie(softmax_lse_accum, out_accum) = set_params_splitkv(
        params, batch_size, num_heads, head_size, seqlen_k, seqlen_q,
        head_size_rounded, /*num_splits*/ 0, get_num_sm(get_current_device()), opts
    );

    if (seqlen_k > 0) {
        auto stream = at::cuda::getCurrentCUDAStream().stream();
        run_mha_fwd(params, stream);
    } else {
        // If seqlen_k == 0, then we have an empty tensor. We need to set the output to 0.
        out.zero_();
        softmax_lse.fill_(std::numeric_limits<float>::infinity());
    }

    if (seqlenq_ngroups_swapped) {
        out = out.transpose(1, 2).reshape({batch_size, 1, num_heads_k * seqlen_q, head_size});
        q = q.transpose(1, 2).reshape({batch_size, 1, num_heads_k * seqlen_q, head_size});
        softmax_lse = softmax_lse.reshape({batch_size, num_heads_k * seqlen_q, 1});
        if (has_mask) {
            mask = (orig_num_heads_mask == 1 || orig_num_heads_mask == num_heads_k)
                ? mask.narrow(2, 0, 1)
                : mask.reshape({batch_size, num_heads_k * seqlen_q, 1, seqlen_k});
        }
        if (has_bias) {
            bias = (orig_num_heads_bias == 1 || orig_num_heads_bias == num_heads_k)
                ? bias.narrow(2, 0, 1)
                : bias.reshape({batch_size, num_heads_k * seqlen_q, 1, seqlen_k});
        }
    }
    return {out, softmax_lse, p};
}

<<<<<<< HEAD
std::vector<at::Tensor>
mha_varlen_fwd(
    at::Tensor &q,                                  // total_q x num_heads x head_size, total_q := \sum_{i=0}^{b} s_i
    const at::Tensor &k,                            // total_k x num_heads_k x head_size, total_k := \sum_{i=0}^{b} s_i or num_blocks x page_block_size x num_heads_k x head_size if there's a block_table.
    const at::Tensor &v,                            // total_k x num_heads_k x head_size, total_k := \sum_{i=0}^{b} s_i or num_blocks x page_block_size x num_heads_k x head_size if there's a block_table.
    const at::Tensor &mask,                         // total_q x {1|num_heads_k|num_heads} x max_seqlen_k or total_k x {1|num_heads_k|num_heads}
    const at::Tensor &bias,                         // total_q x {1|num_heads_k|num_heads} x max_seqlen_k or total_k x {1|num_heads_k|num_heads}
    std::optional<at::Tensor> &out_,                // total_q x num_heads x head_size
    const at::Tensor &cu_seqlens_q,                 // b+1
    const at::Tensor &cu_seqlens_k,                 // b+1
    std::optional<at::Tensor> &seqused_k,           // b. If given, only this many elements of each batch element's keys are used.
    std::optional<const at::Tensor> &leftpad_k_,    // batch_size
    std::optional<at::Tensor> &block_table_,        // batch_size x max_num_blocks_per_seq
    int max_seqlen_q,
    const int max_seqlen_k,
    const float softmax_scale,
    const bool zero_tensors,
    bool is_causal,
    const float softcap,
    const bool return_softmax
) {
    // Otherwise the kernel will be launched from cuda:0 device
    at::cuda::CUDAGuard device_guard{q.device()};
    auto [cc_major, cc_minor] = get_compute_capability(get_current_device());
    bool is_sm8x_min = cc_major >= 8;
    TORCH_CHECK(is_sm8x_min, "FlashDynamicMaskAttention only supports Ampere GPUs or newer.");

    auto q_dtype = q.dtype();
    TORCH_CHECK(q_dtype == torch::kFloat16 || q_dtype == torch::kBFloat16, "FlashDynamicMaskAttention only support fp16 and bf16 data type");
    TORCH_CHECK(k.dtype() == q_dtype, "query and key must have the same dtype");
    TORCH_CHECK(v.dtype() == q_dtype, "query and value must have the same dtype");
    TORCH_CHECK(cu_seqlens_q.dtype() == torch::kInt32, "cu_seqlens_q must have dtype int32");
    TORCH_CHECK(cu_seqlens_k.dtype() == torch::kInt32, "cu_seqlens_k must have dtype int32");

    CHECK_DEVICE(q); CHECK_DEVICE(k); CHECK_DEVICE(v);
    CHECK_DEVICE(cu_seqlens_q); CHECK_DEVICE(cu_seqlens_k);

    at::Tensor block_table;
    // const bool paged_KV = block_table_.has_value();
    const bool paged_KV = false; // TODO: Temporarily disable Paged KV, because some bugs are still being fixed.
    if (paged_KV) {
        block_table = block_table_.value();
        CHECK_DEVICE(block_table);
        TORCH_CHECK(block_table.dtype() == torch::kInt32, "block_table must have dtype torch.int32");
        TORCH_CHECK(block_table.stride(-1) == 1, "block_table must have contiguous last dimension");
    }

    TORCH_CHECK(q.stride(-1) == 1, "Input tensor must have contiguous last dimension");
    TORCH_CHECK(k.stride(-1) == 1, "Input tensor must have contiguous last dimension");
    TORCH_CHECK(v.stride(-1) == 1, "Input tensor must have contiguous last dimension");
    TORCH_CHECK(mask.stride(-1) == 1, "Input tensor must have contiguous last dimension");
    TORCH_CHECK(bias.stride(-1) == 1, "Input tensor must have contiguous last dimension");
    CHECK_CONTIGUOUS(cu_seqlens_q);
    CHECK_CONTIGUOUS(cu_seqlens_k);

    const auto sizes = q.sizes();
=======
// std::vector<at::Tensor>
// mha_varlen_fwd(
//     at::Tensor &q,                                  // total_q x num_heads x head_size, total_q := \sum_{i=0}^{b} s_i
//     const at::Tensor &k,                            // total_k x num_heads_k x head_size, total_k := \sum_{i=0}^{b} s_i or num_blocks x page_block_size x num_heads_k x head_size if there's a block_table.
//     const at::Tensor &v,                            // total_k x num_heads_k x head_size, total_k := \sum_{i=0}^{b} s_i or num_blocks x page_block_size x num_heads_k x head_size if there's a block_table.
//     const at::Tensor &mask,                         // total_q x {1|num_heads_k|num_heads} x max_seqlen_k or total_k x {1|num_heads_k|num_heads}
//     const at::Tensor &bias,                         // total_q x {1|num_heads_k|num_heads} x max_seqlen_k or total_k x {1|num_heads_k|num_heads}
//     std::optional<at::Tensor> &out_,                // total_q x num_heads x head_size
//     const at::Tensor &cu_seqlens_q,                 // b+1
//     const at::Tensor &cu_seqlens_k,                 // b+1
//     std::optional<at::Tensor> &seqused_k,           // b. If given, only this many elements of each batch element's keys are used.
//     std::optional<const at::Tensor> &leftpad_k_,    // batch_size
//     std::optional<at::Tensor> &block_table_,        // batch_size x max_num_blocks_per_seq
//     int max_seqlen_q,
//     const int max_seqlen_k,
//     const float softmax_scale,
//     const bool zero_tensors,
//     bool is_causal,
//     const float softcap,
//     const bool return_softmax
// ) {
//     // Otherwise the kernel will be launched from cuda:0 device
//     at::cuda::CUDAGuard device_guard{q.device()};
//     auto [cc_major, cc_minor] = get_compute_capability(get_current_device());
//     bool is_sm8x_min = cc_major >= 8;
//     TORCH_CHECK(is_sm8x_min, "FlashDynamicMaskAttention only supports Ampere GPUs or newer.");
>>>>>>> 1ce2be0c

//     auto q_dtype = q.dtype();
//     TORCH_CHECK(q_dtype == torch::kFloat16 || q_dtype == torch::kBFloat16, "FlashDynamicMaskAttention only support fp16 and bf16 data type");
//     TORCH_CHECK(k.dtype() == q_dtype, "query and key must have the same dtype");
//     TORCH_CHECK(v.dtype() == q_dtype, "query and value must have the same dtype");
//     TORCH_CHECK(mask.dtype() == torch::kBool, "mask must have dtype bool");
//     TORCH_CHECK(bias.dtype() == q_dtype, "bias must have the same dtype as inputs");
//     TORCH_CHECK(cu_seqlens_q.dtype() == torch::kInt32, "cu_seqlens_q must have dtype int32");
//     TORCH_CHECK(cu_seqlens_k.dtype() == torch::kInt32, "cu_seqlens_k must have dtype int32");

//     CHECK_DEVICE(q); CHECK_DEVICE(k); CHECK_DEVICE(v); CHECK_DEVICE(mask); CHECK_DEVICE(bias);
//     CHECK_DEVICE(cu_seqlens_q);
//     CHECK_DEVICE(cu_seqlens_k);

//     at::Tensor block_table;
//     // const bool paged_KV = block_table_.has_value();
//     const bool paged_KV = false; // TODO: Temporarily disable Paged KV, because some bugs are still being fixed.
//     if (paged_KV) {
//         block_table = block_table_.value();
//         CHECK_DEVICE(block_table);
//         TORCH_CHECK(block_table.dtype() == torch::kInt32, "block_table must have dtype torch.int32");
//         TORCH_CHECK(block_table.stride(-1) == 1, "block_table must have contiguous last dimension");
//     }

//     TORCH_CHECK(q.stride(-1) == 1, "Input tensor must have contiguous last dimension");
//     TORCH_CHECK(k.stride(-1) == 1, "Input tensor must have contiguous last dimension");
//     TORCH_CHECK(v.stride(-1) == 1, "Input tensor must have contiguous last dimension");
//     TORCH_CHECK(mask.stride(-1) == 1, "Input tensor must have contiguous last dimension");
//     TORCH_CHECK(bias.stride(-1) == 1, "Input tensor must have contiguous last dimension");
//     CHECK_CONTIGUOUS(cu_seqlens_q);
//     CHECK_CONTIGUOUS(cu_seqlens_k);

//     const auto sizes = q.sizes();

//     const int batch_size = cu_seqlens_q.numel() - 1;
//     int num_heads = sizes[1];
//     const int head_size = sizes[2];
//     const int num_heads_k = paged_KV ? k.size(2) : k.size(1);

//     const int max_num_blocks_per_seq = !paged_KV ? 0 : block_table.size(1);
//     const int num_blocks = !paged_KV ? 0 : k.size(0);
//     const int page_block_size = !paged_KV ? 1 : k.size(1);
//     TORCH_CHECK(!paged_KV || page_block_size % 256 == 0, "Paged KV cache block size must be divisible by 256");

//     if (max_seqlen_q == 1) { is_causal = false; }  // causal=true is the same as causal=false in this case

//     void *cu_seqlens_q_d = cu_seqlens_q.data_ptr();

//     // Faster to transpose q from (b, 1, (nheads_kv ngroups), d) to (b, ngroups, nheads_kv, d) in this case
//     // H/t Daniel Haziza
//     const int seqlenq_ngroups_swapped = max_seqlen_q == 1 && num_heads > num_heads_k && head_size % 8 == 0;
//     const int ngroups = num_heads / num_heads_k;
//     if (seqlenq_ngroups_swapped) {
//         q = q.reshape({batch_size, num_heads_k, ngroups, head_size}).transpose(1, 2).reshape({batch_size * ngroups, num_heads_k, head_size});
//         max_seqlen_q = ngroups;
//         num_heads = num_heads_k;
//         cu_seqlens_q_d = nullptr;
//     }

//     const int total_q = q.sizes()[0];

//     TORCH_CHECK(batch_size > 0, "batch size must be positive");
//     TORCH_CHECK(head_size <= 256, "FlashDynamicMaskAttention forward only supports head dimension at most 256");
//     TORCH_CHECK(head_size % 8 == 0, "query, key, value, and out_ must have a head_size that is a multiple of 8");
//     TORCH_CHECK(num_heads % num_heads_k == 0, "Number of heads in key/value must divide number of heads in query");

//     CHECK_SHAPE(q, total_q, num_heads, head_size);
//     if (!paged_KV) {
//         const int total_k = k.size(0);
//         CHECK_SHAPE(k, total_k, num_heads_k, head_size);
//         CHECK_SHAPE(v, total_k, num_heads_k, head_size);
//         CHECK_SHAPE(mask, total_q, num_heads_k, max_seqlen_k);
//         CHECK_SHAPE(bias, total_q, num_heads_k, max_seqlen_k);
//     } else {
//         CHECK_SHAPE(k, num_blocks, page_block_size, num_heads_k, head_size);
//         CHECK_SHAPE(v, num_blocks, page_block_size, num_heads_k, head_size);
//         CHECK_SHAPE(block_table, batch_size, max_num_blocks_per_seq);
//     }

//     CHECK_SHAPE(cu_seqlens_q, batch_size + 1);
//     CHECK_SHAPE(cu_seqlens_k, batch_size + 1);
//     if (seqused_k.has_value()){
//         auto seqused_k_ = seqused_k.value();
//         TORCH_CHECK(seqused_k_.dtype() == torch::kInt32, "seqused_k must have dtype int32");
//         TORCH_CHECK(seqused_k_.is_cuda(), "seqused_k must be on CUDA device");
//         TORCH_CHECK(seqused_k_.is_contiguous(), "seqused_k must be contiguous");
//         CHECK_SHAPE(seqused_k_, batch_size);
//     }

//     at::Tensor out;
//     if (out_.has_value()) {
//         out = out_.value();
//         TORCH_CHECK(out.dtype() == q_dtype, "Output must have the same dtype as inputs");
//         CHECK_DEVICE(out);
//         TORCH_CHECK(out.stride(-1) == 1, "Output tensor must have contiguous last dimension");
//         CHECK_SHAPE(out, sizes[0], sizes[1], head_size);
//         if (seqlenq_ngroups_swapped) {
//             out = out.reshape({batch_size, num_heads_k, ngroups, head_size}).transpose(1, 2).reshape({batch_size * ngroups, num_heads_k, head_size});
//         }
//     } else {
//         out = torch::empty_like(q);
//     }

//     auto round_multiple = [](int x, int m) { return (x + m - 1) / m * m; };
//     const int head_size_rounded = round_multiple(head_size, head_size <= 128 ? 32 : 64);
//     const int seqlen_q_rounded = round_multiple(max_seqlen_q, 128);
//     const int seqlen_k_rounded = round_multiple(max_seqlen_k, 128);

//     auto opts = q.options();
//     auto softmax_lse = torch::empty({num_heads, total_q}, opts.dtype(at::kFloat));
//     at::Tensor p;

//     if (return_softmax) {
//         p = torch::empty({ batch_size, num_heads, seqlen_q_rounded, seqlen_k_rounded }, opts);
//     } else {
//         p = torch::empty({ 0 }, opts);
//     }

//     if (zero_tensors) {
//         out.zero_();
//         softmax_lse.fill_(-std::numeric_limits<float>::infinity());
//         if (return_softmax) { p.zero_(); }
//     }

//     Flash_fwd_params params;
//     set_params_fprop(
//         params,
//         batch_size,
//         max_seqlen_q, max_seqlen_k,
//         seqlen_q_rounded, seqlen_k_rounded,
//         num_heads, num_heads_k,
//         head_size, head_size_rounded,
//         q, k, v, mask, bias, out,
//         cu_seqlens_q_d,
//         cu_seqlens_k.data_ptr(),
//         seqused_k.has_value() ? seqused_k.value().data_ptr() : nullptr,
//         return_softmax ? p.data_ptr() : nullptr,
//         softmax_lse.data_ptr(),
//         softmax_scale,
//         is_causal,
//         softcap,
//         seqlenq_ngroups_swapped,
//         /*unpadded_lse*/true
//     );
//     params.total_q = total_q;

//     if (paged_KV) {
//         params.block_table = block_table.data_ptr<int>();
//         params.block_table_batch_stride = block_table.stride(0);
//         params.k_batch_stride = k.stride(0);
//         params.v_batch_stride = v.stride(0);
//     }
//     params.page_block_size = page_block_size;
//     // Keep references to these tensors to extend their lifetime
//     at::Tensor softmax_lse_accum, out_accum;
//     if (seqlenq_ngroups_swapped) {
//         // Only apply split-k for decoding
//         std::tie(softmax_lse_accum, out_accum) =
//             set_params_splitkv(
//                 params, batch_size, num_heads, head_size,
//                 max_seqlen_k, max_seqlen_q, head_size_rounded,
//                 /*num_splits*/ 0, get_num_sm(get_current_device()), opts
//             );
//     }

//     if (leftpad_k_.has_value()) {
//         auto leftpad_k = leftpad_k_.value();
//         TORCH_CHECK(!paged_KV, "We don't support Paged KV and leftpad_k running at the same time yet");
//         TORCH_CHECK(leftpad_k.dtype() == torch::kInt32, "leftpad_k must have dtype int32");
//         CHECK_DEVICE(leftpad_k);
//         CHECK_CONTIGUOUS(leftpad_k);
//         CHECK_SHAPE(leftpad_k, batch_size);
//         params.leftpad_k = static_cast<int *>(leftpad_k.data_ptr());
//     }

//     if (max_seqlen_k > 0) {
//         auto stream = at::cuda::getCurrentCUDAStream().stream();
//         run_mha_fwd(params, stream, paged_KV);
//     } else {
//         // If seqlen_k == 0, then we have an empty tensor. We need to set the output to 0.
//         out.zero_();
//         softmax_lse.fill_(std::numeric_limits<float>::infinity());
//     }

//     if (seqlenq_ngroups_swapped) {
//         int64_t size_before[] = {batch_size, max_seqlen_q, num_heads_k, head_size};
//         int64_t size_after[] = {batch_size, num_heads_k * max_seqlen_q, head_size};
//         out = out.reshape(size_before).transpose(1, 2).reshape(size_after);
//         q = q.reshape(size_before).transpose(1, 2).reshape(size_after);
//         softmax_lse = softmax_lse.reshape({num_heads * max_seqlen_q, batch_size});
//     }

//     return {out, softmax_lse, p};
// }

// void run_mha_bwd(Flash_bwd_params &params, cudaStream_t stream) {
//     FP16_SWITCH(!params.is_bf16, [&] {
//         HEADDIM_SWITCH(params.d, [&] {
//             BOOL_SWITCH(params.is_causal, Is_causal, [&] {
//                 BOOL_SWITCH(params.has_mask, Has_mask, [&] {
//                     BOOL_SWITCH(params.has_bias, Has_bias, [&] {
//                         run_mha_bwd_<elem_type, kHeadDim, Is_causal, Has_mask, Has_bias>(params, stream);
//                     });
//                 });
//             });
//         });
//     });
// }

std::vector<at::Tensor>
mha_bwd(
    const at::Tensor &dout,                     // batch_size x seqlen_q x num_heads, x multiple_of(head_size_og, 8)
    const at::Tensor &q,                        // batch_size x seqlen_q x num_heads x head_size
    const at::Tensor &k,                        // batch_size x seqlen_k x num_heads_k x head_size
    const at::Tensor &v,                        // batch_size x seqlen_k x num_heads_k x head_size
    const std::optional<at::Tensor> &mask_,     // batch_size x {1|num_heads_k|num_heads} x {seqlen_q|0} x seqlen_k
    const std::optional<at::Tensor> &bias_,     // batch_size x {1|num_heads_k|num_heads} x {seqlen_q|0} x seqlen_k
    const at::Tensor &out,                      // batch_size x seqlen_q x num_heads x head_size
    const at::Tensor &softmax_lse,              // b x h x seqlen_q
    std::optional<at::Tensor> &dq_,             // batch_size x seqlen_q x num_heads x head_size
    std::optional<at::Tensor> &dk_,             // batch_size x seqlen_k x num_heads_k x head_size
    std::optional<at::Tensor> &dv_,             // batch_size x seqlen_k x num_heads_k x head_size
    std::optional<at::Tensor> &dbias_,          // batch_size x {1|num_heads_k|num_heads} x {seqlen_q|0} x seqlen_k
    const float softmax_scale,
    const bool is_causal,
    const float softcap,
    const bool deterministic
) {

    #ifdef FLASHATTENTION_DISABLE_BACKWARD
        TORCH_CHECK(false, "This flash dynamic mask attention build does not support backward.");
    #endif

    // Otherwise the kernel will be launched from cuda:0 device
    at::cuda::CUDAGuard device_guard{q.device()};
    auto [cc_major, cc_minor] = get_compute_capability(get_current_device());
    bool is_sm8x_min = cc_major >= 8;
    TORCH_CHECK(is_sm8x_min, "FlashDynamicMaskAttention only supports Ampere GPUs or newer.");

    auto stream = at::cuda::getCurrentCUDAStream().stream();

    auto q_dtype = q.dtype();
    TORCH_CHECK(q_dtype == torch::kFloat16 || q_dtype == torch::kBFloat16, "FlashDynamicMaskAttention only support fp16 and bf16 data type");
    TORCH_CHECK(k.dtype() == q_dtype, "query and key must have the same dtype");
    TORCH_CHECK(v.dtype() == q_dtype, "query and value must have the same dtype");
    TORCH_CHECK(out.dtype() == q_dtype, "query and out must have the same dtype");
    TORCH_CHECK(dout.dtype() == q_dtype, "query and dout must have the same dtype");

    CHECK_DEVICE(q); CHECK_DEVICE(k); CHECK_DEVICE(v);
    CHECK_DEVICE(out); CHECK_DEVICE(dout); CHECK_DEVICE(softmax_lse);

    TORCH_CHECK(q.stride(-1) == 1, "Input tensor must have contiguous last dimension");
    TORCH_CHECK(k.stride(-1) == 1, "Input tensor must have contiguous last dimension");
    TORCH_CHECK(v.stride(-1) == 1, "Input tensor must have contiguous last dimension");
    TORCH_CHECK(out.stride(-1) == 1, "out tensor must have contiguous last dimension");
    TORCH_CHECK(dout.stride(-1) == 1, "dout tensor must have contiguous last dimension");

    auto opts = q.options();

    bool has_mask = mask_.has_value();
    at::Tensor mask;
    if (has_mask) {
        mask = mask_.value();
        TORCH_CHECK(mask.dtype() == torch::kBool, "mask must have dtype bool");
        CHECK_DEVICE(mask);
        TORCH_CHECK(mask.stride(-1) == 1, "Input tensor must have contiguous last dimension");
        if (mask.dim() == 3) {
            // Add a dummy dimension for seqlen_q
            mask = mask.unsqueeze(2).expand({-1, -1, q.size(1), -1});
        }
    } else {
        mask = torch::empty({0}, opts);
    }
    bool has_bias = bias_.has_value();
    at::Tensor bias;
    if (has_bias) {
        bias = bias_.value();
        TORCH_CHECK(bias.dtype() == q_dtype, "bias must have the same dtype as inputs");
        CHECK_DEVICE(bias);
        TORCH_CHECK(bias.stride(-1) == 1, "Input tensor must have contiguous last dimension");
        if (bias.dim() == 3) {
            // Add a dummy dimension for seqlen_q
            bias = bias.unsqueeze(2).expand({-1, -1, q.size(1), -1});
        }
    } else {
        bias = torch::empty({0}, opts);
    }

    const auto sizes = q.sizes();

    const int batch_size = sizes[0];
    const int seqlen_q = sizes[1];
    const int num_heads = sizes[2];
    const int head_size = sizes[3];
    const int seqlen_k = k.size(1);
    const int num_heads_k = k.size(2);
    int num_heads_mask = has_mask ? mask.size(1) : 1;
    int num_heads_bias = has_bias ? bias.size(1) : 1;

    TORCH_CHECK(batch_size > 0, "batch size must be positive");
    TORCH_CHECK(head_size % 8 == 0, "head_size should be a multiple of 8");
    TORCH_CHECK(head_size <= 256, "FlashDynamicMaskAttention backward only supports head dimension at most 256");
    TORCH_CHECK(num_heads % num_heads_k == 0, "Number of heads in key/value must divide number of heads in query");
    if (has_mask) {
        TORCH_CHECK(num_heads_mask == 1 || num_heads_mask == num_heads_k || num_heads_mask == num_heads, "Number of heads in mask must be 1, h_k or h");
    }
    if (has_bias) {
        TORCH_CHECK(num_heads_bias == 1 || num_heads_bias == num_heads_k || num_heads_bias == num_heads, "Number of heads in bias must be 1, h_k or h");
    }

    auto round_multiple = [](int x, int m) { return (x + m - 1) / m * m; };
    const int head_size_rounded = round_multiple(head_size, head_size <= 128 ? 32 : 64);
    const int seqlen_q_rounded = round_multiple(seqlen_q, 128);
    const int seqlen_k_rounded = round_multiple(seqlen_k, 128);

    CHECK_SHAPE(q, batch_size, seqlen_q, num_heads, head_size);
    CHECK_SHAPE(k, batch_size, seqlen_k, num_heads_k, head_size);
    CHECK_SHAPE(v, batch_size, seqlen_k, num_heads_k, head_size);
    CHECK_SHAPE(out, batch_size, seqlen_q, num_heads, head_size);
    CHECK_SHAPE(dout, batch_size, seqlen_q, num_heads, head_size);
    
    at::Tensor dq, dk, dv, dbias;
    if (dq_.has_value()) {
        dq = dq_.value();
        TORCH_CHECK(dq.dtype() == q_dtype, "dq must have the same dtype as q");
        CHECK_DEVICE(dq);
        TORCH_CHECK(dq.stride(-1) == 1, "dq must have contiguous last dimension");
        CHECK_SHAPE(dq, batch_size, seqlen_q, num_heads, head_size);
    } else {
        dq = torch::empty_like(q);
    }
    if (dk_.has_value()) {
        dk = dk_.value();
        TORCH_CHECK(dk.dtype() == q_dtype, "dk must have the same dtype as q");
        CHECK_DEVICE(dk);
        TORCH_CHECK(dk.stride(-1) == 1, "dk must have contiguous last dimension");
        CHECK_SHAPE(dk, batch_size, seqlen_k, num_heads_k, head_size);
    } else {
        dk = torch::empty_like(k);
    }
    if (dv_.has_value()) {
        dv = dv_.value();
        TORCH_CHECK(dv.dtype() == q_dtype, "dv must have the same dtype as q");
        CHECK_DEVICE(dv);
        TORCH_CHECK(dv.stride(-1) == 1, "dv must have contiguous last dimension");
        CHECK_SHAPE(dv, batch_size, seqlen_k, num_heads_k, head_size);
    } else {
        dv = torch::empty_like(v);
    }
    if (has_bias) {
        if (dbias_.has_value()) {
            dbias = dbias_.value();
            TORCH_CHECK(dbias.dtype() == q_dtype, "dbias must have the same dtype as q");
            CHECK_DEVICE(dbias);
            TORCH_CHECK(dbias.stride(-1) == 1, "dbias must have contiguous last dimension");
            if (dbias.dim() == 4) {
                CHECK_SHAPE(dbias, batch_size, num_heads_bias, seqlen_q, seqlen_k);
            } else {
                CHECK_SHAPE(dbias, batch_size, num_heads_bias, seqlen_k);
            }
        } else {
            if (bias.dim() == 4) {
                if (num_heads_bias == 1) {
                    dbias = torch::empty({batch_size, 1, seqlen_q, seqlen_k}, opts);
                } else if (num_heads_bias == num_heads_k) {
                    dbias = torch::empty({batch_size, num_heads_k, seqlen_q, seqlen_k}, opts);
                } else {
                    dbias = torch::empty({batch_size, num_heads, seqlen_q, seqlen_k}, opts);
                }
            } else {
                if (num_heads_bias == 1) {
                    dbias = torch::empty({batch_size, 1, seqlen_k}, opts);
                } else if (num_heads_bias == num_heads_k) {
                    dbias = torch::empty({batch_size, num_heads_k, seqlen_k}, opts);
                } else {
                    dbias = torch::empty({batch_size, num_heads, seqlen_k}, opts);
                }
            }
        }
    } else {
        dbias = torch::empty({0}, opts);
    }

    // bool loop = seqlen_k > blocksize_c;
    // TODO: change later, for now set to true for simplicity
    bool loop = true;

    auto softmax_d = torch::empty({batch_size, num_heads, seqlen_q_rounded}, opts.dtype(at::kFloat));
    at::Tensor dq_accum;
    at::Tensor dk_accum, dv_accum;
    if (loop) {
        if (!deterministic) {
            dq_accum = torch::empty({batch_size, seqlen_q_rounded, num_heads, head_size_rounded}, opts.dtype(at::kFloat));
        } else {
            const int nsplits = (get_num_sm(get_current_device()) + batch_size * num_heads - 1) / (batch_size * num_heads);
            dq_accum = torch::zeros({nsplits, batch_size, seqlen_q_rounded, num_heads, head_size_rounded}, opts.dtype(at::kFloat));
        }
        // dk_accum = torch::empty({batch_size, num_heads_k, seqlen_k_rounded, head_size_rounded}, opts.dtype(at::kFloat));
        // dv_accum = torch::empty({batch_size, num_heads_k, seqlen_k_rounded, head_size_rounded}, opts.dtype(at::kFloat));
    }

    at::Tensor dk_expanded, dv_expanded, dbias_expanded;
    dk_expanded = num_heads_k != num_heads  // MQA / GQA
        ? torch::empty({batch_size, seqlen_k, num_heads, head_size}, opts)
        : dk;
    dv_expanded = num_heads_k != num_heads  // MQA / GQA
        ? torch::empty({batch_size, seqlen_k, num_heads, head_size}, opts)
        : dv; 
    dbias_expanded = has_bias
        ? (
            (num_heads_bias != num_heads) || (bias_.has_value() && bias_.value().dim() == 3)    // MQA / GQA or bias has no seqlen_q dimension
                ? torch::empty({batch_size, num_heads, seqlen_q, seqlen_k}, opts)
                : dbias
        )
        : torch::empty({0}, opts);
    if (has_bias) {
        dbias_expanded.zero_();
    }

    Flash_bwd_params params;

    set_params_dgrad(
        params,
        batch_size,
        seqlen_q, seqlen_k,
        seqlen_q_rounded, seqlen_k_rounded,
        num_heads, num_heads_k, num_heads_mask, num_heads_bias,
        head_size, head_size_rounded,
        q, k, v, mask, bias, out,
        dout, dq, dk_expanded, dv_expanded, dbias_expanded,
        nullptr,
        nullptr,
        loop ? dq_accum.data_ptr() : nullptr,
        // loop ? dk_accum.data_ptr() : nullptr,
        // loop ? dv_accum.data_ptr() : nullptr,
        nullptr,
        nullptr,
        softmax_lse.data_ptr(),
        softmax_d.data_ptr(),
        softmax_scale,
        is_causal,
        softcap,
        has_mask,
        has_bias,
        deterministic,
        /*unpadded_lse*/false
    );
    params.dq_accum_split_stride = !deterministic ? 0 : dq_accum.stride(0);

    auto launch = &run_mha_bwd;

    if (seqlen_q > 0) {
        launch(params, stream);
    } else {
        // If seqlen_q == 0, then we have an empty tensor. We need to set the output to 0.
        dk_expanded.zero_();
        dv_expanded.zero_();
        dbias_expanded.zero_();
        softmax_d.zero_();
    }

    // For MQA/GQA we need to sum dK and dV across the groups
    if (num_heads_k != num_heads) {
        at::sum_out(dk, at::reshape(dk_expanded, {batch_size, seqlen_k, num_heads_k, num_heads / num_heads_k, head_size}), {3});
        at::sum_out(dv, at::reshape(dv_expanded, {batch_size, seqlen_k, num_heads_k, num_heads / num_heads_k, head_size}), {3});
    }
    // For MQA/GQA or num_heads_bias != num_heads, we also need to sum dbias across the heads
    if (has_bias) {
        bool sum_seqlen_q = bias_.has_value() && bias_.value().dim() == 3;
        if (num_heads_bias != num_heads) {
            if (sum_seqlen_q) {
                dbias_expanded = at::sum(
                    at::reshape(dbias_expanded, {batch_size, num_heads_bias, num_heads / num_heads_bias, seqlen_q, seqlen_k}), {2}
                );
            } else {
                at::sum_out(
                    dbias,
                    at::reshape(dbias_expanded, {batch_size, num_heads_bias, num_heads / num_heads_bias, seqlen_q, seqlen_k}), {2}
                );
            }
        }
        if (sum_seqlen_q) {
            // We need to sum across the seqlen_q dimension
            at::sum_out(dbias, dbias_expanded, {2});
        }
    }

    return { dq, dk, dv, dbias, softmax_d };
}

// TODO: At present, we don't have a good strategy to handle the mask and bias of the varlen variant.
// std::vector<at::Tensor>
// mha_varlen_bwd(
//     const at::Tensor &dout,                         // total_q x num_heads, x head_size
//     const at::Tensor &q,                            // total_q x num_heads x head_size, total_q := \sum_{i=0}^{b} s_i
//     const at::Tensor &k,                            // total_k x num_heads_k x head_size, total_k := \sum_{i=0}^{b} s_i
//     const at::Tensor &v,                            // total_k x num_heads_k x head_size, total_k := \sum_{i=0}^{b} s_i
//     const at::Tensor &mask,                         // total_q x num_heads_k x max_seqlen_k
//     const at::Tensor &bias,                         // total_q x num_heads_k x max_seqlen_k
//     const at::Tensor &out,                          // total_q x num_heads x head_size
//     const at::Tensor &softmax_lse,                  // h x total_q, softmax logsumexp
//     std::optional<at::Tensor> &dq_,                 // total_q x num_heads x head_size, total_q := \sum_{i=0}^{b} s_i
//     std::optional<at::Tensor> &dk_,                 // total_k x num_heads_k x head_size, total_k := \sum_{i=0}^{b} s_i
//     std::optional<at::Tensor> &dv_,                 // total_k x num_heads_k x head_size, total_k := \sum_{i=0}^{b} s_i
//     std::optional<at::Tensor> &dbias_,              // total_q x num_heads_k x max_seqlen_k
//     const at::Tensor &cu_seqlens_q,                 // b+1
//     const at::Tensor &cu_seqlens_k,                 // b+1
//     const int max_seqlen_q,
//     const int max_seqlen_k,                         // max sequence length to choose the kernel
//     const float softmax_scale,
//     const bool zero_tensors,
//     const bool is_causal,
//     const float softcap,
//     const bool deterministic
// ) {

//     #ifdef FLASHATTENTION_DISABLE_BACKWARD
//         TORCH_CHECK(false, "This flash dynamic mask attention build does not support backward.");
//     #endif

//     // Otherwise the kernel will be launched from cuda:0 device
//     at::cuda::CUDAGuard device_guard{q.device()};

//     auto [cc_major, cc_minor] = get_compute_capability(get_current_device());
//     bool is_sm8x_min = cc_major >= 8;
//     TORCH_CHECK(is_sm8x_min, "FlashDynamicMaskAttention only supports Ampere GPUs or newer.");

//     auto stream = at::cuda::getCurrentCUDAStream().stream();

//     auto q_dtype = q.dtype();
//     TORCH_CHECK(q_dtype == torch::kFloat16 || q_dtype == torch::kBFloat16, "FlashDynamicMaskAttention only support fp16 and bf16 data type");
//     TORCH_CHECK(k.dtype() == q_dtype, "query and key must have the same dtype");
//     TORCH_CHECK(v.dtype() == q_dtype, "query and value must have the same dtype");
//     TORCH_CHECK(mask.dtype() == torch::kBool, "mask must have dtype bool");
//     TORCH_CHECK(bias.dtype() == q_dtype, "query and bias must have the same dtype");
//     TORCH_CHECK(out.dtype() == q_dtype, "query and out must have the same dtype");
//     TORCH_CHECK(dout.dtype() == q_dtype, "query and dout must have the same dtype");
//     TORCH_CHECK(cu_seqlens_q.dtype() == torch::kInt32, "cu_seqlens_q must have dtype int32");
//     TORCH_CHECK(cu_seqlens_k.dtype() == torch::kInt32, "cu_seqlens_k must have dtype int32");

//     CHECK_DEVICE(q); CHECK_DEVICE(k); CHECK_DEVICE(v); CHECK_DEVICE(mask); CHECK_DEVICE(bias);
//     CHECK_DEVICE(out); CHECK_DEVICE(dout); CHECK_DEVICE(softmax_lse);
//     CHECK_DEVICE(cu_seqlens_q); CHECK_DEVICE(cu_seqlens_k);

//     TORCH_CHECK(q.stride(-1) == 1, "Input tensor must have contiguous last dimension");
//     TORCH_CHECK(k.stride(-1) == 1, "Input tensor must have contiguous last dimension");
//     TORCH_CHECK(v.stride(-1) == 1, "Input tensor must have contiguous last dimension");
//     TORCH_CHECK(mask.stride(-1) == 1, "Input tensor must have contiguous last dimension");
//     TORCH_CHECK(bias.stride(-1) == 1, "Input tensor must have contiguous last dimension");
//     TORCH_CHECK(out.stride(-1) == 1, "out tensor must have contiguous last dimension");
//     TORCH_CHECK(dout.stride(-1) == 1, "dout tensor must have contiguous last dimension");
//     CHECK_CONTIGUOUS(cu_seqlens_q);
//     CHECK_CONTIGUOUS(cu_seqlens_k);

//     const auto sizes = q.sizes();
//     auto opts = q.options();

//     const int total_q = sizes[0];
//     const int batch_size = cu_seqlens_q.numel() - 1;
//     const int num_heads = sizes[1];
//     const int head_size = sizes[2];
//     const int total_k = k.size(0);
//     const int num_heads_k = k.size(1);
//     TORCH_CHECK(batch_size > 0, "batch size must be positive");
//     TORCH_CHECK(head_size % 8 == 0, "head_size should be a multiple of 8");
//     TORCH_CHECK(head_size <= 256, "FlashDynamicMaskAttention backward only supports head dimension at most 256");
//     TORCH_CHECK(num_heads % num_heads_k == 0, "Number of heads in key/value must divide number of heads in query");

//     auto round_multiple = [](int x, int m) { return (x + m - 1) / m * m; };
//     const int head_size_rounded = round_multiple(head_size, head_size <= 128 ? 32 : 64);
//     const int seqlen_q_rounded = round_multiple(max_seqlen_q, 128);
//     const int seqlen_k_rounded = round_multiple(max_seqlen_k, 128);

//     CHECK_SHAPE(q, total_q, num_heads, head_size);
//     CHECK_SHAPE(k, total_k, num_heads_k, head_size);
//     CHECK_SHAPE(v, total_k, num_heads_k, head_size);
//     CHECK_SHAPE(mask, total_q, num_heads_k, max_seqlen_k);
//     CHECK_SHAPE(bias, total_q, num_heads_k, max_seqlen_k);
//     CHECK_SHAPE(out, total_q, num_heads, head_size);
//     CHECK_SHAPE(dout, total_q, num_heads, head_size);
//     CHECK_SHAPE(cu_seqlens_q, batch_size + 1);
//     CHECK_SHAPE(cu_seqlens_k, batch_size + 1);

//     at::Tensor dq, dk, dv, dbias;
//     if (dq_.has_value()) {
//         dq = dq_.value();
//         TORCH_CHECK(dq.dtype() == q_dtype, "dq must have the same dtype as q");
//         CHECK_DEVICE(dq);
//         TORCH_CHECK(dq.stride(-1) == 1, "dq must have contiguous last dimension");
//         CHECK_SHAPE(dq, total_q, num_heads, head_size);
//     } else {
//         dq = torch::empty_like(q);
//     }
//     if (dk_.has_value()) {
//         dk = dk_.value();
//         TORCH_CHECK(dk.dtype() == q_dtype, "dk must have the same dtype as q");
//         CHECK_DEVICE(dk);
//         TORCH_CHECK(dk.stride(-1) == 1, "dk must have contiguous last dimension");
//         CHECK_SHAPE(dk, total_k, num_heads_k, head_size);
//     } else {
//         dk = torch::empty_like(k);
//     }
//     if (dv_.has_value()) {
//         dv = dv_.value();
//         TORCH_CHECK(dv.dtype() == q_dtype, "dv must have the same dtype as q");
//         CHECK_DEVICE(dv);
//         TORCH_CHECK(dv.stride(-1) == 1, "dv must have contiguous last dimension");
//         CHECK_SHAPE(dv, total_k, num_heads_k, head_size);
//     } else {
//         dv = torch::empty_like(v);
//     }
//     if (dbias_.has_value()) {
//         dbias = dbias_.value();
//         TORCH_CHECK(dbias.dtype() == q_dtype, "dbias must have the same dtype as q");
//         CHECK_DEVICE(dbias);
//         TORCH_CHECK(dbias.stride(-1) == 1, "dbias must have contiguous last dimension");
//         CHECK_SHAPE(dbias, total_q, num_heads_k, max_seqlen_k);
//     } else {
//         dbias = torch::empty({total_q, num_heads_k, max_seqlen_k}, opts);
//     }

//     // bool loop = max_seqlen_k > blocksize_c;
//     // TODO: change later, for now set to true for simplicity
//     bool loop = true;
    
//     auto softmax_d = torch::empty({num_heads, total_q + 128 * batch_size}, opts.dtype(at::kFloat));
//     at::Tensor dq_accum;
//     if (loop) {
//         // We don't want to allocate dq_accum of size (batch, seqlen_q_rounded, num_heads, head_size_rounded)
//         // because that would be too large if there is a very long sequence and the rest of the sequences are short.
//         // Instead, we allocate dq_accum of size (total_q + 128 * batch, num_heads, head_size_rounded).
//         // Note that 128 is the max block size on the seqlen_q dimension.
//         // For dQ, the i-th sequence is stored in indices from cu_seqlens[i] + 128 * i to
//         // cu_seqlens[i + 1] * 128 * i - 1. This ensures that the i-th sequence and (i + 1)-th sequence will
//         // be at least 128 apart. It's ok for us to do atomicAdds up to 128 rows beyond what we're normally
//         // allowed to do. So we won't have to do any bound checking, and performance should stay the same.
//         // Same holds for softmax_d, since LSE is stored in unpadded format.
//         if (!deterministic) {
//             dq_accum = torch::empty({total_q + 128 * batch_size, num_heads, head_size_rounded}, opts.dtype(at::kFloat));
//         } else {
//             const int nsplits = (get_num_sm(get_current_device()) + batch_size * num_heads - 1) / (batch_size * num_heads);
//             dq_accum = torch::zeros({nsplits, total_q + 128 * batch_size, num_heads, head_size_rounded}, opts.dtype(at::kFloat));
//         }
//     }

//     at::Tensor dk_expanded, dv_expanded, dbias_expanded;
//     if (num_heads_k != num_heads) {     // MQA / GQA
//         dk_expanded = torch::empty({total_k, num_heads, head_size}, opts);
//         dv_expanded = torch::empty({total_k, num_heads, head_size}, opts);
//         dbias_expanded = torch::empty({total_q, num_heads, max_seqlen_k}, opts);
//     } else {
//         dk_expanded = dk;
//         dv_expanded = dv;
//         dbias_expanded = dbias;
//     }

//     if( zero_tensors ) {
//         dq.zero_();
//         dk_expanded.zero_();
//         dv_expanded.zero_();
//         dbias_expanded.zero_();
//         softmax_d.zero_();
//     }

//     Flash_bwd_params params;

//     set_params_dgrad(
//         params,
//         batch_size,
//         max_seqlen_q, max_seqlen_k,
//         seqlen_q_rounded, seqlen_k_rounded,
//         num_heads, num_heads_k,
//         head_size, head_size_rounded,
//         q, k, v, mask, bias, out,
//         dout, dq, dk_expanded, dv_expanded, dbias_expanded,
//         cu_seqlens_q.data_ptr(),
//         cu_seqlens_k.data_ptr(),
//         loop ? dq_accum.data_ptr() : nullptr,
//         nullptr,
//         nullptr,
//         softmax_lse.data_ptr(),
//         softmax_d.data_ptr(),
//         softmax_scale,
//         is_causal,
//         softcap,
//         deterministic,
//         /*unpadded_lse*/true
//     );
//     params.dq_accum_split_stride = !deterministic ? 0 : dq_accum.stride(0);
//     params.total_q = total_q;

//     auto launch = &run_mha_bwd;

//     if (max_seqlen_q > 0) {
//         launch(params, stream);
//     } else {
//         // If seqlen_q == 0, then we have an empty tensor. We need to set the output to 0.
//         dk_expanded.zero_();
//         dv_expanded.zero_();
//         dbias_expanded.zero_();
//         softmax_d.zero_();
//     }

//     // For MQA/GQA we need to sum dK and dV across the groups
//     if (num_heads_k != num_heads) {
//         at::sum_out(dk, at::reshape(dk_expanded, {total_k, num_heads_k, num_heads / num_heads_k, head_size}), {2});
//         at::sum_out(dv, at::reshape(dv_expanded, {total_k, num_heads_k, num_heads / num_heads_k, head_size}), {2});
//         at::sum_out(dbias, at::reshape(dbias_expanded, {total_q, num_heads_k, num_heads / num_heads_k, max_seqlen_k}), {2});
//     }

//     return { dq, dk, dv, dbias, softmax_d };
// }

} // namespace FLASH_NAMESPACE

PYBIND11_MODULE(TORCH_EXTENSION_NAME, m) {
    m.doc() = "FlashDynamicMaskAttention";
    m.def("fwd", &FLASH_NAMESPACE::mha_fwd, "Forward pass");
    // m.def("varlen_fwd", &FLASH_NAMESPACE::mha_varlen_fwd, "Forward pass with variable length");
    m.def("bwd", &FLASH_NAMESPACE::mha_bwd, "Backward pass");
    // m.def("varlen_bwd", &FLASH_NAMESPACE::mha_varlen_bwd, "Backward pass with variable length");
}<|MERGE_RESOLUTION|>--- conflicted
+++ resolved
@@ -553,64 +553,7 @@
     return {out, softmax_lse, p};
 }
 
-<<<<<<< HEAD
-std::vector<at::Tensor>
-mha_varlen_fwd(
-    at::Tensor &q,                                  // total_q x num_heads x head_size, total_q := \sum_{i=0}^{b} s_i
-    const at::Tensor &k,                            // total_k x num_heads_k x head_size, total_k := \sum_{i=0}^{b} s_i or num_blocks x page_block_size x num_heads_k x head_size if there's a block_table.
-    const at::Tensor &v,                            // total_k x num_heads_k x head_size, total_k := \sum_{i=0}^{b} s_i or num_blocks x page_block_size x num_heads_k x head_size if there's a block_table.
-    const at::Tensor &mask,                         // total_q x {1|num_heads_k|num_heads} x max_seqlen_k or total_k x {1|num_heads_k|num_heads}
-    const at::Tensor &bias,                         // total_q x {1|num_heads_k|num_heads} x max_seqlen_k or total_k x {1|num_heads_k|num_heads}
-    std::optional<at::Tensor> &out_,                // total_q x num_heads x head_size
-    const at::Tensor &cu_seqlens_q,                 // b+1
-    const at::Tensor &cu_seqlens_k,                 // b+1
-    std::optional<at::Tensor> &seqused_k,           // b. If given, only this many elements of each batch element's keys are used.
-    std::optional<const at::Tensor> &leftpad_k_,    // batch_size
-    std::optional<at::Tensor> &block_table_,        // batch_size x max_num_blocks_per_seq
-    int max_seqlen_q,
-    const int max_seqlen_k,
-    const float softmax_scale,
-    const bool zero_tensors,
-    bool is_causal,
-    const float softcap,
-    const bool return_softmax
-) {
-    // Otherwise the kernel will be launched from cuda:0 device
-    at::cuda::CUDAGuard device_guard{q.device()};
-    auto [cc_major, cc_minor] = get_compute_capability(get_current_device());
-    bool is_sm8x_min = cc_major >= 8;
-    TORCH_CHECK(is_sm8x_min, "FlashDynamicMaskAttention only supports Ampere GPUs or newer.");
-
-    auto q_dtype = q.dtype();
-    TORCH_CHECK(q_dtype == torch::kFloat16 || q_dtype == torch::kBFloat16, "FlashDynamicMaskAttention only support fp16 and bf16 data type");
-    TORCH_CHECK(k.dtype() == q_dtype, "query and key must have the same dtype");
-    TORCH_CHECK(v.dtype() == q_dtype, "query and value must have the same dtype");
-    TORCH_CHECK(cu_seqlens_q.dtype() == torch::kInt32, "cu_seqlens_q must have dtype int32");
-    TORCH_CHECK(cu_seqlens_k.dtype() == torch::kInt32, "cu_seqlens_k must have dtype int32");
-
-    CHECK_DEVICE(q); CHECK_DEVICE(k); CHECK_DEVICE(v);
-    CHECK_DEVICE(cu_seqlens_q); CHECK_DEVICE(cu_seqlens_k);
-
-    at::Tensor block_table;
-    // const bool paged_KV = block_table_.has_value();
-    const bool paged_KV = false; // TODO: Temporarily disable Paged KV, because some bugs are still being fixed.
-    if (paged_KV) {
-        block_table = block_table_.value();
-        CHECK_DEVICE(block_table);
-        TORCH_CHECK(block_table.dtype() == torch::kInt32, "block_table must have dtype torch.int32");
-        TORCH_CHECK(block_table.stride(-1) == 1, "block_table must have contiguous last dimension");
-    }
-
-    TORCH_CHECK(q.stride(-1) == 1, "Input tensor must have contiguous last dimension");
-    TORCH_CHECK(k.stride(-1) == 1, "Input tensor must have contiguous last dimension");
-    TORCH_CHECK(v.stride(-1) == 1, "Input tensor must have contiguous last dimension");
-    TORCH_CHECK(mask.stride(-1) == 1, "Input tensor must have contiguous last dimension");
-    TORCH_CHECK(bias.stride(-1) == 1, "Input tensor must have contiguous last dimension");
-    CHECK_CONTIGUOUS(cu_seqlens_q);
-    CHECK_CONTIGUOUS(cu_seqlens_k);
-
-    const auto sizes = q.sizes();
-=======
+
 // std::vector<at::Tensor>
 // mha_varlen_fwd(
 //     at::Tensor &q,                                  // total_q x num_heads x head_size, total_q := \sum_{i=0}^{b} s_i
@@ -637,7 +580,6 @@
 //     auto [cc_major, cc_minor] = get_compute_capability(get_current_device());
 //     bool is_sm8x_min = cc_major >= 8;
 //     TORCH_CHECK(is_sm8x_min, "FlashDynamicMaskAttention only supports Ampere GPUs or newer.");
->>>>>>> 1ce2be0c
 
 //     auto q_dtype = q.dtype();
 //     TORCH_CHECK(q_dtype == torch::kFloat16 || q_dtype == torch::kBFloat16, "FlashDynamicMaskAttention only support fp16 and bf16 data type");
@@ -833,19 +775,19 @@
 //     return {out, softmax_lse, p};
 // }
 
-// void run_mha_bwd(Flash_bwd_params &params, cudaStream_t stream) {
-//     FP16_SWITCH(!params.is_bf16, [&] {
-//         HEADDIM_SWITCH(params.d, [&] {
-//             BOOL_SWITCH(params.is_causal, Is_causal, [&] {
-//                 BOOL_SWITCH(params.has_mask, Has_mask, [&] {
-//                     BOOL_SWITCH(params.has_bias, Has_bias, [&] {
-//                         run_mha_bwd_<elem_type, kHeadDim, Is_causal, Has_mask, Has_bias>(params, stream);
-//                     });
-//                 });
-//             });
-//         });
-//     });
-// }
+void run_mha_bwd(Flash_bwd_params &params, cudaStream_t stream) {
+    FP16_SWITCH(!params.is_bf16, [&] {
+        HEADDIM_SWITCH(params.d, [&] {
+            BOOL_SWITCH(params.is_causal, Is_causal, [&] {
+                BOOL_SWITCH(params.has_mask, Has_mask, [&] {
+                    BOOL_SWITCH(params.has_bias, Has_bias, [&] {
+                        run_mha_bwd_<elem_type, kHeadDim, Is_causal, Has_mask, Has_bias>(params, stream);
+                    });
+                });
+            });
+        });
+    });
+}
 
 std::vector<at::Tensor>
 mha_bwd(
