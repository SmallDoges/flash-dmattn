--- conflicted
+++ resolved
@@ -1359,15 +1359,9 @@
     Arguments:
         q: (total_q, nheads, headdim), where total_q = total number of query tokens in the batch.
         kv: (total_k, 2, nheads_k, headdim), where total_k = total number of key tokens in the batch.
-<<<<<<< HEAD
-        attn_mask: (batch_size, nheads_k, seqlen_q, seqlen_k). Attention mask to apply to the attention scores.
-            If None, no mask is applied.
-        attn_bias: (batch_size, nheads_k, seqlen_q, seqlen_k). Attention Bias to add to the attention scores.
-=======
         attn_mask: (total_q, nheads_k, max_seqlen_k). Attention mask to apply to the attention scores.
             If None, no mask is applied.
         attn_bias: (total_q, nheads_k, max_seqlen_k). Attention Bias to add to the attention scores.
->>>>>>> f567c1f1
             If None, no bias is applied.
         cu_seqlens_q: (batch_size + 1,), dtype torch.int32. The cumulative sequence lengths
            of the sequences in the batch, used to index into q.
@@ -1449,15 +1443,9 @@
         query: (total_q, nheads, headdim), where total_q = total number of query tokens in the batch.
         key: (total_k, nheads_k, headdim), where total_k = total number of key tokens in the batch.
         value: (total_k, nheads_k, headdim), where total_k = total number of key tokens in the batch.
-<<<<<<< HEAD
-        attn_mask: (batch_size, nheads_k, seqlen_q, seqlen_k). Attention mask to apply to the attention scores.
-            If None, no mask is applied.
-        attn_bias: (batch_size, nheads_k, seqlen_q, seqlen_k). Attention Bias to add to the attention scores.
-=======
         attn_mask: (total_q, nheads_k, max_seqlen_k). Attention mask to apply to the attention scores.
             If None, no mask is applied.
         attn_bias: (total_q, nheads_k, max_seqlen_k). Attention Bias to add to the attention scores.
->>>>>>> f567c1f1
             If None, no bias is applied.
         cu_seqlens_q: (batch_size + 1,), dtype torch.int32. The cumulative sequence lengths
            of the sequences in the batch, used to index into q.
